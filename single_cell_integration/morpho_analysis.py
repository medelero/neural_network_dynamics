--- conflicted
+++ resolved
@@ -102,7 +102,7 @@
     morpho = ntwk.Morphology.from_swc_file(filename)
     
     SEGMENTS = compute_segments(morpho)
-<<<<<<< HEAD
+
     print(SEGMENTS['name'])
     # print(np.unique(SEGMENTS['comp_type'][SEGMENTS['comp_type']=='dend']))
 
@@ -117,10 +117,8 @@
     #                             inclusion_condition='comp.type!="axon"')
     # print(dir(COMP_LIST[0]))
     # print(ntwk.morpho_analysis.list_compartment_types(COMP_LIST))
-=======
-    find_conditions(SEGMENTS,
-                    comp_type = ['soma', 'dend'],
-                    isoma = 0,
-                    min_distance_to_soma=0.,
-                    max_distance_to_soma=1e9)
->>>>>>> 3aafde31
+    # find_conditions(SEGMENTS,
+    #                 comp_type = ['soma', 'dend'],
+    #                 isoma = 0,
+    #                 min_distance_to_soma=0.,
+    #                 max_distance_to_soma=1e9)
