"""
This script sets up an afferent inhomogenous Poisson process onto the populations
"""

import sys, pathlib
sys.path.append(str(pathlib.Path(__file__).resolve().parents[1]))
import brian2, string
import numpy as np
<<<<<<< HEAD
from ntwk_stim.poisson_generator import spikes_from_time_varying_rate,\
    deal_with_multiple_spikes_per_bin

def build_aff_to_pop_matrix(afferent_pop, target_pop,
                            Model,
                            N_source_pop=None,
                            N_target_pop=None,
                            SEED=3):
=======

import itertools, string, sys, pathlib
sys.path.append(str(pathlib.Path(__file__).resolve().parents[1]))


def set_spikes_from_time_varying_rate(time_array, rate_array, N, Nsyn, SEED=1):
>>>>>>> aacf7ac3
    """
    Generates the connectivity matrix for a random projection from 
    one population to the other !

    possibility to subsample the target or source pop through the "N_source_pop" and "N_target_pop" args
    """
    np.random.seed(SEED) # insure a precise seed !

    if N_source_pop is None:
        N_source_pop = Model['N_'+afferent_pop]
    if N_target_pop is None:
        N_target_pop = Model['N_'+target_pop]
    Nsyn_onto_target_from_source = int(Model['p_'+afferent_pop+'_'+target_pop]*Model['N_'+afferent_pop])
    
    return np.array([\
      np.random.choice(np.arange(N_target_pop), Nsyn_onto_target_from_source, replace=False)\
                     for k in range(N_source_pop)], dtype=int)


def translate_aff_spikes_into_syn_target_events(source_ids, source_times,
                                                CONN_MATRIX):
    indices, times = [], []
    for s, t in zip(source_ids, source_times):
        for j in CONN_MATRIX[s,:]:
            indices.append(j)
            times.append(t)
    return np.array(indices, dtype=int), np.array(times)


def construct_feedforward_input(NTWK, target_pop, afferent_pop,\
                                t, rate_array,\
                                AFF_TO_POP_MATRIX=None,
                                additional_spikes={'indices':[], 'times':[]},
                                verbose=False,
                                SEED=1):
    """
    This generates an input asynchronous from post synaptic neurons to post-synaptic neurons

    POPS and AFFERENCE_ARRAY should be 1D arrrays as their is only one 
    source population

    'pop_for_conductance' is the string identifying the source conductance
    that will be incremented by the afferent input !!

    if AFF_TO_POP_MATRIX then fixed pre-pop number: see "poisson_generator.py"
    """

    Model = NTWK['Model']
    
    # Synapses  number ?
    Nsyn = Model['p_'+afferent_pop+'_'+target_pop]*Model['N_'+afferent_pop]
    
    if Nsyn>0: # if non-zero projection [...]
        
        # extract parameters of the afferent input
        Qsyn = Model['Q_'+afferent_pop+'_'+target_pop]
        
        #finding the target pop in the brian2 objects
        ipop = np.argwhere(NTWK['POPULATIONS']==target_pop).flatten()[0]
        
        if verbose:
            print('drawing Poisson process for afferent input [...]')
            
        indices, times, pre_indices,\
            pre_times = spikes_from_time_varying_rate(\
                                                       t, rate_array,\
                                                       NTWK['POPS'][ipop].N,
                                                       Nsyn,
                                                       AFF_TO_POP_MATRIX=AFF_TO_POP_MATRIX,
                                                       SEED=(SEED+2)**2%100)
        
        # adding the additional spikes
        indices = np.concatenate([indices, additional_spikes['indices']])
        times = np.concatenate([times, additional_spikes['times']])
        
        # insuring no more than one prespike per bin
        indices, times = deal_with_multiple_spikes_per_bin(indices, times, t, verbose=verbose)

        # incorporating into Brian2 objects
        spikes = brian2.SpikeGeneratorGroup(NTWK['POPS'][ipop].N, indices, times*brian2.ms)
        # sorted = True, see "deal_with_multiple_spikes_per_bin"
        pre_increment = 'G'+afferent_pop+target_pop+' += w'
        synapse = brian2.Synapses(spikes, NTWK['POPS'][ipop], on_pre=pre_increment,\
                                        model='w:siemens')
        synapse.connect('i==j')
        synapse.w = Qsyn*brian2.nS

        NTWK['PRE_SPIKES'].append(spikes)
        NTWK['PRE_SYNAPSES'].append(synapse)
        
    else:
        print('Nsyn = 0 for', afferent_pop+'_'+target_pop)
        spikes, synapse, indices, times = None, None, [], []
    
    # storing quantities:
    if 'iRASTER_PRE' in NTWK.keys():
        NTWK['iRASTER_PRE'].append(indices)
        NTWK['tRASTER_PRE'].append(times)
    else: # we create the key
        NTWK['iRASTER_PRE'] = [indices]
        NTWK['tRASTER_PRE'] = [times]
        
    if 'iRASTER_PRE_in_terms_of_Pre_Pop' in NTWK.keys():
        NTWK['iRASTER_PRE_in_terms_of_Pre_Pop'].append(pre_indices)
        NTWK['tRASTER_PRE_in_terms_of_Pre_Pop'].append(pre_times)
    else: # we create the key
        NTWK['iRASTER_PRE_in_terms_of_Pre_Pop'] = [pre_indices]
        NTWK['tRASTER_PRE_in_terms_of_Pre_Pop'] = [pre_times]

if __name__=='__main__':

    print('test')
    print(aff_to_pop_matrix(3, 10, 2))

<|MERGE_RESOLUTION|>--- conflicted
+++ resolved
@@ -1,139 +1,327 @@
-"""
-This script sets up an afferent inhomogenous Poisson process onto the populations
-"""
-
-import sys, pathlib
-sys.path.append(str(pathlib.Path(__file__).resolve().parents[1]))
-import brian2, string
-import numpy as np
-<<<<<<< HEAD
-from ntwk_stim.poisson_generator import spikes_from_time_varying_rate,\
-    deal_with_multiple_spikes_per_bin
-
-def build_aff_to_pop_matrix(afferent_pop, target_pop,
-                            Model,
-                            N_source_pop=None,
-                            N_target_pop=None,
-                            SEED=3):
-=======
-
-import itertools, string, sys, pathlib
-sys.path.append(str(pathlib.Path(__file__).resolve().parents[1]))
-
-
-def set_spikes_from_time_varying_rate(time_array, rate_array, N, Nsyn, SEED=1):
->>>>>>> aacf7ac3
-    """
-    Generates the connectivity matrix for a random projection from 
-    one population to the other !
-
-    possibility to subsample the target or source pop through the "N_source_pop" and "N_target_pop" args
-    """
-    np.random.seed(SEED) # insure a precise seed !
-
-    if N_source_pop is None:
-        N_source_pop = Model['N_'+afferent_pop]
-    if N_target_pop is None:
-        N_target_pop = Model['N_'+target_pop]
-    Nsyn_onto_target_from_source = int(Model['p_'+afferent_pop+'_'+target_pop]*Model['N_'+afferent_pop])
-    
-    return np.array([\
-      np.random.choice(np.arange(N_target_pop), Nsyn_onto_target_from_source, replace=False)\
-                     for k in range(N_source_pop)], dtype=int)
-
-
-def translate_aff_spikes_into_syn_target_events(source_ids, source_times,
-                                                CONN_MATRIX):
-    indices, times = [], []
-    for s, t in zip(source_ids, source_times):
-        for j in CONN_MATRIX[s,:]:
-            indices.append(j)
-            times.append(t)
-    return np.array(indices, dtype=int), np.array(times)
-
-
-def construct_feedforward_input(NTWK, target_pop, afferent_pop,\
-                                t, rate_array,\
-                                AFF_TO_POP_MATRIX=None,
-                                additional_spikes={'indices':[], 'times':[]},
-                                verbose=False,
-                                SEED=1):
-    """
-    This generates an input asynchronous from post synaptic neurons to post-synaptic neurons
-
-    POPS and AFFERENCE_ARRAY should be 1D arrrays as their is only one 
-    source population
-
-    'pop_for_conductance' is the string identifying the source conductance
-    that will be incremented by the afferent input !!
-
-    if AFF_TO_POP_MATRIX then fixed pre-pop number: see "poisson_generator.py"
-    """
-
-    Model = NTWK['Model']
-    
-    # Synapses  number ?
-    Nsyn = Model['p_'+afferent_pop+'_'+target_pop]*Model['N_'+afferent_pop]
-    
-    if Nsyn>0: # if non-zero projection [...]
-        
-        # extract parameters of the afferent input
-        Qsyn = Model['Q_'+afferent_pop+'_'+target_pop]
-        
-        #finding the target pop in the brian2 objects
-        ipop = np.argwhere(NTWK['POPULATIONS']==target_pop).flatten()[0]
-        
-        if verbose:
-            print('drawing Poisson process for afferent input [...]')
-            
-        indices, times, pre_indices,\
-            pre_times = spikes_from_time_varying_rate(\
-                                                       t, rate_array,\
-                                                       NTWK['POPS'][ipop].N,
-                                                       Nsyn,
-                                                       AFF_TO_POP_MATRIX=AFF_TO_POP_MATRIX,
-                                                       SEED=(SEED+2)**2%100)
-        
-        # adding the additional spikes
-        indices = np.concatenate([indices, additional_spikes['indices']])
-        times = np.concatenate([times, additional_spikes['times']])
-        
-        # insuring no more than one prespike per bin
-        indices, times = deal_with_multiple_spikes_per_bin(indices, times, t, verbose=verbose)
-
-        # incorporating into Brian2 objects
-        spikes = brian2.SpikeGeneratorGroup(NTWK['POPS'][ipop].N, indices, times*brian2.ms)
-        # sorted = True, see "deal_with_multiple_spikes_per_bin"
-        pre_increment = 'G'+afferent_pop+target_pop+' += w'
-        synapse = brian2.Synapses(spikes, NTWK['POPS'][ipop], on_pre=pre_increment,\
-                                        model='w:siemens')
-        synapse.connect('i==j')
-        synapse.w = Qsyn*brian2.nS
-
-        NTWK['PRE_SPIKES'].append(spikes)
-        NTWK['PRE_SYNAPSES'].append(synapse)
-        
-    else:
-        print('Nsyn = 0 for', afferent_pop+'_'+target_pop)
-        spikes, synapse, indices, times = None, None, [], []
-    
-    # storing quantities:
-    if 'iRASTER_PRE' in NTWK.keys():
-        NTWK['iRASTER_PRE'].append(indices)
-        NTWK['tRASTER_PRE'].append(times)
-    else: # we create the key
-        NTWK['iRASTER_PRE'] = [indices]
-        NTWK['tRASTER_PRE'] = [times]
-        
-    if 'iRASTER_PRE_in_terms_of_Pre_Pop' in NTWK.keys():
-        NTWK['iRASTER_PRE_in_terms_of_Pre_Pop'].append(pre_indices)
-        NTWK['tRASTER_PRE_in_terms_of_Pre_Pop'].append(pre_times)
-    else: # we create the key
-        NTWK['iRASTER_PRE_in_terms_of_Pre_Pop'] = [pre_indices]
-        NTWK['tRASTER_PRE_in_terms_of_Pre_Pop'] = [pre_times]
-
-if __name__=='__main__':
-
-    print('test')
-    print(aff_to_pop_matrix(3, 10, 2))
-
+"""
+This script sets up an afferent inhomogenous Poisson process onto the populations
+"""
+import brian2, string
+import numpy as np
+
+import itertools, string, sys, pathlib
+sys.path.append(str(pathlib.Path(__file__).resolve().parents[1]))
+
+
+def set_spikes_from_time_varying_rate(time_array, rate_array, N, Nsyn, SEED=1):
+    """
+
+    """
+    np.random.seed(SEED) # setting the seed !
+    
+    ## time_array in ms !!
+    # so multplying rate array
+    
+    indices, times = [], []
+    DT = (time_array[1]-time_array[0])
+    
+    # trivial way to generate inhomogeneous poisson events
+    for it in range(len(time_array)):
+        rdm_num = np.random.random(N)
+        for ii in np.arange(N)[rdm_num<DT*Nsyn*rate_array[it]*1e-3]:
+            indices.append(ii) # all the indices
+            times.append(time_array[it]) # all the same time !
+
+    return np.array(indices), np.array(times)*brian2.ms
+
+
+def construct_feedforward_input(NTWK, target_pop, afferent_pop,\
+                                t, rate_array,\
+                                with_presynaptic_spikes=False,
+                                verbose=False,
+                                SEED=1):
+    """
+    This generates an input asynchronous from post synaptic neurons to post-synaptic neurons
+
+    POPS and AFFERENCE_ARRAY should be 1D arrrays as their is only one 
+    source population
+
+    'pop_for_conductance' is the string identifying the source conductance
+    that will be incremented by the afferent input !!
+    """
+
+    Model = NTWK['Model']
+    
+    # extract parameters of the afferent input
+    Nsyn = Model['p_'+afferent_pop+'_'+target_pop]*Model['N_'+afferent_pop]
+    Qsyn = Model['Q_'+afferent_pop+'_'+target_pop]
+
+    #finding the target pop in the brian2 objects
+    ipop = np.argwhere(NTWK['POPULATIONS']==target_pop).flatten()[0]
+    
+    if Nsyn>0:
+        if verbose:
+            print('drawing Poisson process for afferent input [...]')
+        indices, times = set_spikes_from_time_varying_rate(\
+                            t, rate_array,\
+                            NTWK['POPS'][ipop].N, Nsyn, SEED=(SEED+2)**2%100)
+        spikes = brian2.SpikeGeneratorGroup(NTWK['POPS'][ipop].N, indices, times)
+        pre_increment = 'G'+afferent_pop+target_pop+' += w'
+        synapse = brian2.Synapses(spikes, NTWK['POPS'][ipop], on_pre=pre_increment,\
+                                        model='w:siemens')
+        synapse.connect('i==j')
+        synapse.w = Qsyn*brian2.nS
+
+        NTWK['PRE_SPIKES'].append(spikes)
+        NTWK['PRE_SYNAPSES'].append(synapse)
+        
+    else:
+        print('Nsyn = 0 for', afferent_pop+'_'+target_pop)
+        spikes, synapse, indices, times = None, None, [], []
+    
+    if with_presynaptic_spikes:
+        if 'iRASTER_PRE' in NTWK.keys():
+            NTWK['iRASTER_PRE'].append(indices)
+            NTWK['tRASTER_PRE'].append(times)
+        else: # we create the key
+            NTWK['iRASTER_PRE'] = [indices]
+            NTWK['tRASTER_PRE'] = [times]
+
+
+def deal_with_multiple_spikes_within_one_bin(indices, times, DT):
+    # nasty loop
+    n=0
+    for tt in np.unique(times):
+        for ii in np.unique(indices):
+            i1 = np.argwhere((np.abs(times-tt)<DT) & (indices==ii)).flatten()
+            if len(i1)>1:
+                for j, index in enumerate(i1):
+                    times[index] += DT*(-1)**j*int(j/2+.5)
+                    n+=1
+                n-=1 # remove the spike unchanged
+    if n==0:
+        return indices, times, True
+    else:
+        print('n=', n, 'spikes were shifted by dt to insure no overlapping presynaptic spikes (Brian2 constraint)')
+        return indices, times, False
+
+    
+def set_spikes_from_time_varying_rate_correlated(time_array, rate_array, AFF_TO_POP_MATRIX, SEED=1):
+    """
+    here, we don't assume that all inputs are decorrelated, we actually
+    model a population of N neurons and just produce spikes according
+    to the "rate_array" frequency
+    """
+    ## time_array in ms !!
+    # so multplying rate array
+
+    Npop_pre = AFF_TO_POP_MATRIX.shape[0] # 
+    
+    true_indices, true_times = [], []
+    DT = (time_array[1]-time_array[0])
+    
+    # trivial way to generate inhomogeneous poisson events
+    for it in range(len(time_array)):
+        rdm_num = np.random.random(Npop_pre)
+        for ii in np.arange(Npop_pre)[rdm_num<DT*rate_array[it]*1e-3]:
+            true_indices.append(ii)
+            true_times.append(time_array[it])
+
+    indices, times = np.empty(0, dtype=np.int), np.empty(0, dtype=np.float64)
+    for ii, tt in zip(true_indices, true_times):
+        indices = np.concatenate([indices, np.array(AFF_TO_POP_MATRIX[ii,:], dtype=int)]) # all the indices
+        times = np.concatenate([times, np.array([tt for j in range(len(AFF_TO_POP_MATRIX[ii,:]))])])
+
+    # because brian2 can not handle multiple spikes in one bin, we shift them by dt when concomitant
+    indices, times, success = deal_with_multiple_spikes_within_one_bin(indices, times, DT)
+    if not success:
+        indices, times, success = deal_with_multiple_spikes_within_one_bin(indices, times, DT)
+                    
+    return indices, times*brian2.ms, np.array(true_indices), np.array(true_times)*brian2.ms
+
+def construct_feedforward_input_correlated(NTWK, target_pop,
+                                           afferent_pop,\
+                                           t, rate_array,\
+                                           with_presynaptic_spikes=False,
+                                           AFF_TO_POP_MATRIX=None,
+                                           verbose=False,
+                                           SEED=1):
+    """
+    POPS and AFFERENCE_ARRAY should be 1D arrrays as their is only one 
+    source population
+
+    'pop_for_conductance' is the string identifying the source conductance
+    that will be incremented by the afferent input !!
+    """
+
+    np.random.seed(SEED) # setting the seed !
+
+    Model = NTWK['Model']
+    # extract parameters of the afferent input
+    pconn = Model['p_'+afferent_pop+'_'+target_pop]
+    Qsyn = Model['Q_'+afferent_pop+'_'+target_pop]
+
+    #finding the target pop in the brian2 objects
+    ipop = np.argwhere(NTWK['POPULATIONS']==target_pop).flatten()[0]
+    
+    if verbose:
+        print('drawing Poisson process for afferent spikes [...]')
+    if AFF_TO_POP_MATRIX is None:
+        AFF_TO_POP_MATRIX = np.array([\
+                np.random.choice(np.arange(NTWK['POPS'][ipop].N), int(pconn*NTWK['POPS'][ipop].N), replace=False)\
+                for k in range(Model['N_'+afferent_pop])])
+
+    indices, times, true_indices, true_times = set_spikes_from_time_varying_rate_correlated(\
+                                                                  t, rate_array, AFF_TO_POP_MATRIX,\
+                                                                  SEED=(SEED+2)**2%100)
+
+    pre_increment = 'G'+afferent_pop+target_pop+' += w'
+    spikes = brian2.SpikeGeneratorGroup(NTWK['POPS'][ipop].N, indices, times, sorted=False)
+    synapse = brian2.Synapses(spikes, NTWK['POPS'][ipop], on_pre=pre_increment,\
+                              model='w:siemens')
+    
+    synapse.connect('i==j')
+    synapse.w = Qsyn*brian2.nS
+    
+    NTWK['PRE_SPIKES'].append(spikes)
+    NTWK['PRE_SYNAPSES'].append(synapse)
+    
+    if with_presynaptic_spikes:
+        if 'iRASTER_PRE' in NTWK.keys():
+            NTWK['iRASTER_PRE'].append(indices)
+            NTWK['tRASTER_PRE'].append(times)
+        else: # we create the key
+            NTWK['iRASTER_PRE'] = [indices]
+            NTWK['tRASTER_PRE'] = [times]
+
+        if 'iRASTER_PRE_in_terms_of_Pre_Pop' in NTWK.keys():
+            NTWK['iRASTER_PRE_in_terms_of_Pre_Pop'].append(true_indices)
+            NTWK['tRASTER_PRE_in_terms_of_Pre_Pop'].append(true_times)
+        else: # we create the key
+            NTWK['iRASTER_PRE_in_terms_of_Pre_Pop'] = [true_indices]
+            NTWK['tRASTER_PRE_in_terms_of_Pre_Pop'] = [true_times]
+            
+    return AFF_TO_POP_MATRIX
+
+def set_spikes_from_time_varying_rate_synchronous(time_array, rate_array,
+                                                  DUPLICATION_MATRIX, AFF_TO_POP_MATRIX,
+                                                  with_time_shift_synchronous_input=0.,
+                                                  SEED=1):
+    """
+    here, we don't assume that all inputs are decorrelated, we actually
+    model a population of N neurons and just produce spikes according
+    to the "rate_array" frequency
+    """
+    ## time_array in ms !!
+    # so multplying rate array
+
+    np.random.seed(SEED+18) # setting the seed !
+        
+    N_independent = DUPLICATION_MATRIX.shape[0] # 
+    
+    true_indices, true_times = [], []
+    DT = (time_array[1]-time_array[0])
+    
+    # trivial way to generate inhomogeneous poisson events
+    for it in range(len(time_array)):
+        rdm_num = np.random.random(N_independent)
+        for ii in np.arange(N_independent)[rdm_num<DT*rate_array[it]*1e-3/N_independent]: # need to divide by duplicated events
+            for jj in DUPLICATION_MATRIX[ii, :]:
+                true_indices.append(jj)
+                # true time with a time shift (0 by default)
+                true_times.append(time_array[it]+with_time_shift_synchronous_input*np.random.randn())
+            
+    indices, times = np.empty(0, dtype=np.int), np.empty(0, dtype=np.float64)
+    for ii, tt in zip(true_indices, true_times):
+        indices = np.concatenate([indices, np.array(AFF_TO_POP_MATRIX[ii,:], dtype=int)]) # all the indices
+        times = np.concatenate([times, np.array([tt for j in range(len(AFF_TO_POP_MATRIX[ii,:]))])])
+
+        
+    # because brian2 can not handle multiple spikes in one bin, we shift them by dt when concomitant
+    success, nn = False, 0
+    while (not success) and (nn<4):
+        indices, times, success = deal_with_multiple_spikes_within_one_bin(indices, times, DT)
+        nn+=1
+                    
+    return indices, times*brian2.ms, np.array(true_indices), np.array(true_times)
+
+def construct_feedforward_input_synchronous(NTWK,
+                                            target_pop,
+                                            afferent_pop,
+                                            N_source, N_target, N_duplicate,
+                                            t, rate_array,
+                                            with_presynaptic_spikes=False,
+                                            with_time_shift_synchronous_input=0.,
+                                            with_neuron_shift_synchronous_input=0,
+                                            with_neuronpop_shift_synchronous_input=False,
+                                            AFF_TO_POP_MATRIX=None,
+                                            SEED=1):
+    """
+    POPS and AFFERENCE_ARRAY should be 1D arrrays as their is only one 
+    source population
+
+    'pop_for_conductance' is the string identifying the source conductance
+    that will be incremented by the afferent input !!
+    """
+
+    np.random.seed(SEED) # setting the seed !
+
+    Model = NTWK['Model']
+    
+    N_independent = int(N_source/N_duplicate)
+    N_source = N_independent*N_duplicate # N_source needs to be a multiple of N_duplicate
+
+    DUPLICATION_MATRIX = np.array([\
+                              np.random.choice(np.arange(N_source), N_duplicate, replace=False)\
+                              for k in range(N_independent)])
+    
+    for ii in range(with_neuron_shift_synchronous_input):
+        for k in range(N_independent):
+            DUPLICATION_MATRIX[k][ii] = np.random.randint(N_source)
+    
+    Nsyn = int(Model['p_'+afferent_pop+'_'+target_pop]*N_target)
+    
+    if with_neuronpop_shift_synchronous_input:
+        # we shift the stimulus above the N_target neurons
+        AFF_TO_POP_MATRIX = np.array([\
+                                  np.random.choice(np.arange(N_target, 2*N_target), Nsyn, replace=False)\
+                                  for k in range(N_source)])
+    else:
+        AFF_TO_POP_MATRIX = np.array([\
+                              np.random.choice(np.arange(N_target), Nsyn, replace=False)\
+                              for k in range(N_source)])
+    
+    indices, times, true_indices, true_times = set_spikes_from_time_varying_rate_synchronous(\
+                                                t, rate_array,\
+                                                DUPLICATION_MATRIX, AFF_TO_POP_MATRIX,\
+                                                with_time_shift_synchronous_input=with_time_shift_synchronous_input,
+                                                SEED=(SEED+2)**2%100)
+
+    
+    #finding the target pop in the brian2 objects
+    ipop = np.argwhere(NTWK['POPULATIONS']==target_pop).flatten()[0]
+    Qsyn = Model['Q_'+afferent_pop+'_'+target_pop]
+    
+    spikes = brian2.SpikeGeneratorGroup(NTWK['POPS'][ipop].N, indices, times, sorted=False)
+    pre_increment = 'G'+afferent_pop+target_pop+' += w'
+    synapse = brian2.Synapses(spikes, NTWK['POPS'][ipop], on_pre=pre_increment,\
+                                    model='w:siemens')
+    synapse.connect('i==j')
+    synapse.w = Qsyn*brian2.nS
+    
+    NTWK['PRE_SPIKES'].append(spikes)
+    NTWK['PRE_SYNAPSES'].append(synapse)
+    
+    if with_presynaptic_spikes:
+        if 'iRASTER_PRE' in NTWK.keys():
+            NTWK['iRASTER_PRE'].append(indices)
+            NTWK['tRASTER_PRE'].append(times)
+        else: # we create the key
+            NTWK['iRASTER_PRE'] = [indices]
+            NTWK['tRASTER_PRE'] = [times]
+
+        if 'iRASTER_PRE_in_terms_of_Pre_Pop' in NTWK.keys():
+            NTWK['iRASTER_PRE_in_terms_of_Pre_Pop'].append(true_indices)
+            NTWK['tRASTER_PRE_in_terms_of_Pre_Pop'].append(true_times)
+        else: # we create the key
+            NTWK['iRASTER_PRE_in_terms_of_Pre_Pop'] = [true_indices]
+            NTWK['tRASTER_PRE_in_terms_of_Pre_Pop'] = [true_times]
+            
+    return AFF_TO_POP_MATRIX
+
+            